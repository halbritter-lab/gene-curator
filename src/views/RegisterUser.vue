<!-- views/RegisterUser.vue -->
<template>
  <v-container class="fill-height d-flex align-center justify-center">
    <v-card class="pa-5" style="width: 600px">
      <v-card-title class="text-center text-h5 mb-4">Register</v-card-title>
      <v-card-text>
        <v-form @submit.prevent="register" ref="registerForm">
          <v-text-field
            color="primary"
            label="Email"
            v-model="email"
            type="email"
            :rules="[
              (v) => !!v || 'Email is required',
              (v) => /.+@.+/.test(v) || 'Email must be valid',
            ]"
            variant="outlined"
            class="mb-2"
          ></v-text-field>
          <v-text-field
            color="primary"
            label="Password"
            v-model="password"
            type="password"
            :rules="[
              (v) => !!v || 'Password is required',
              (v) => (v) =>
                (v && v.length >= 6) ||
                'Password must be at least 6 characters',
            ]"
            variant="outlined"
          ></v-text-field>

          <v-btn type="submit" color="primary" class="mt-4">Register</v-btn>
        </v-form>
      </v-card-text>
    </v-card>

    <error-dialog
      v-model="error"
      :error="errorVal"
      @value="error = $event"
    ></error-dialog>
    <loading-dialog v-model="loading" message="Please wait..." />
  </v-container>

  <!-- Snackbar for registration feedback -->
  <v-snackbar
    v-model="snackbarVisible"
    :color="snackbarColor"
    :timeout="6000"
  >
    {{ snackbarMessage }}
  </v-snackbar>

</template>

<script>
import AuthService from "@/stores/AuthService";
import ErrorDialog from "@/components/ErrorDialog";
import LoadingDialog from "@/components/LoadingDialog";

export default {
  name: "RegisterUser",
  components: {
    ErrorDialog,
    LoadingDialog,
  },
  data() {
    return {
<<<<<<< HEAD
      error: false,
      errorVal: {},
      loading: false,

      email: "",
      password: "",
=======
      email: '',
      password: '',
      // Snackbar data
      snackbarVisible: false,
      snackbarMessage: '',
      snackbarColor: 'info'
>>>>>>> 83a73bda
    };
  },
  methods: {
    displaySnackbar(message, color) {
      this.snackbarMessage = message;
      this.snackbarColor = color;
      this.snackbarVisible = true;
    },

    async register() {
      // Validate form
      const { valid } = await this.$refs.registerForm.validate();
      if (!valid) return;

      try {
        // Register user
        this.loading = true;
        const user = await AuthService.registerWithEmail(
          this.email,
          this.password
        );
        console.log(user);
        this.loading = false;
        this.$router.push("/login");
        // Handle successful registration
        this.displaySnackbar('Registration successful! Redirecting...', 'success');

        // Redirect after 3 seconds
        setTimeout(() => {
          this.$router.push('/login');
        }, 3000);

      } catch (error) {
<<<<<<< HEAD
        this.error = true;
        this.errorVal = {
          title: "Error",
          description: "There was an error registering your account",
        };
=======
        // Handle registration error
        this.displaySnackbar(error.message, 'error');
>>>>>>> 83a73bda
      }
    },
  },
};
</script><|MERGE_RESOLUTION|>--- conflicted
+++ resolved
@@ -68,21 +68,12 @@
   },
   data() {
     return {
-<<<<<<< HEAD
       error: false,
       errorVal: {},
       loading: false,
 
       email: "",
       password: "",
-=======
-      email: '',
-      password: '',
-      // Snackbar data
-      snackbarVisible: false,
-      snackbarMessage: '',
-      snackbarColor: 'info'
->>>>>>> 83a73bda
     };
   },
   methods: {
@@ -116,16 +107,11 @@
         }, 3000);
 
       } catch (error) {
-<<<<<<< HEAD
-        this.error = true;
+       this.error = true;
         this.errorVal = {
           title: "Error",
           description: "There was an error registering your account",
         };
-=======
-        // Handle registration error
-        this.displaySnackbar(error.message, 'error');
->>>>>>> 83a73bda
       }
     },
   },
